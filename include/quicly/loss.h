--- conflicted
+++ resolved
@@ -175,11 +175,7 @@
             alarm_duration = r->rtt.smoothed + 4 * r->rtt.variance;
             if (alarm_duration < r->conf->min_rto_timeout)
                 alarm_duration = r->conf->min_rto_timeout;
-<<<<<<< HEAD
-            alarm_duration *= (uint64_t)1 << r->rto_count;
-=======
             alarm_duration *= (int64_t)1 << r->rto_count;
->>>>>>> 15bc04a4
         }
         if (r->alarm_at > now + alarm_duration)
             r->alarm_at = now + alarm_duration;
