--- conflicted
+++ resolved
@@ -200,18 +200,13 @@
 int main(int argc, char **argv)
 {
     quic_ctx = quicly_default_context;
-<<<<<<< HEAD
     quic_ctx.tls.random_bytes = ptls_openssl_random_bytes;
     quic_ctx.tls.key_exchanges = ptls_openssl_key_exchanges;
     quic_ctx.tls.cipher_suites = ptls_openssl_cipher_suites;
     quic_ctx.tls.certificates.list = &cert;
     quic_ctx.tls.certificates.count = 1;
     quic_ctx.tls.sign_certificate = &cert_signer.super;
-    quic_ctx.max_concurrent_streams_bidi = 10;
-=======
-    quic_ctx.tls = &tls_ctx;
     quic_ctx.max_streams_bidi = 10;
->>>>>>> 51445501
     quic_ctx.on_stream_open = on_stream_open_buffering;
     quic_ctx.now = get_now;
 
